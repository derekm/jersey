--- conflicted
+++ resolved
@@ -59,12 +59,8 @@
 /**
  * Taken from Jersey 1: jersey-tests: com.sun.jersey.impl.uri.UriTemplateTest
  *
-<<<<<<< HEAD
  * @author Paul.Sandoz at Sun.Com
  * @author Gerard Davison (gerard.davison at oracle.com)
-=======
- * @author Paul Sandoz
->>>>>>> 5f23719e
  */
 public class UriTemplateTest {
 
